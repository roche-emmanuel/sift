--- conflicted
+++ resolved
@@ -6,7 +6,7 @@
    <rect>
     <x>0</x>
     <y>0</y>
-    <width>1463</width>
+    <width>1397</width>
     <height>800</height>
    </rect>
   </property>
@@ -379,7 +379,7 @@
     <rect>
      <x>0</x>
      <y>0</y>
-     <width>1463</width>
+     <width>1397</width>
      <height>22</height>
     </rect>
    </property>
@@ -503,11 +503,7 @@
          <rect>
           <x>0</x>
           <y>0</y>
-<<<<<<< HEAD
-          <width>182</width>
-=======
           <width>272</width>
->>>>>>> 59668770
           <height>76</height>
          </rect>
         </property>
@@ -951,79 +947,6 @@
          </item>
         </layout>
        </widget>
-      </widget>
-     </item>
-    </layout>
-   </widget>
-  </widget>
-  <widget class="QDockWidget" name="timelinePane">
-   <property name="floating">
-    <bool>true</bool>
-   </property>
-   <property name="features">
-    <set>QDockWidget::DockWidgetFloatable|QDockWidget::DockWidgetMovable</set>
-   </property>
-   <property name="windowTitle">
-    <string>TImeline</string>
-   </property>
-   <attribute name="dockWidgetArea">
-    <number>8</number>
-   </attribute>
-   <widget class="QWidget" name="dockWidgetContents_2">
-    <layout class="QVBoxLayout" name="verticalLayout_9">
-     <item>
-      <widget class="QGroupBox" name="timelineToolGroup">
-       <property name="minimumSize">
-        <size>
-         <width>0</width>
-         <height>12</height>
-        </size>
-       </property>
-       <property name="baseSize">
-        <size>
-         <width>0</width>
-         <height>12</height>
-        </size>
-       </property>
-       <property name="title">
-        <string/>
-       </property>
-       <widget class="QCheckBox" name="timelineShowOnlyActive">
-        <property name="geometry">
-         <rect>
-          <x>10</x>
-          <y>10</y>
-          <width>85</width>
-          <height>18</height>
-         </rect>
-        </property>
-        <property name="text">
-         <string>Show ActiveOnly</string>
-        </property>
-       </widget>
-       <widget class="QSlider" name="timelineTimeResolution">
-        <property name="geometry">
-         <rect>
-          <x>20</x>
-          <y>20</y>
-          <width>160</width>
-          <height>22</height>
-         </rect>
-        </property>
-        <property name="orientation">
-         <enum>Qt::Horizontal</enum>
-        </property>
-       </widget>
-      </widget>
-     </item>
-     <item>
-      <widget class="QGraphicsView" name="timelineView">
-       <property name="minimumSize">
-        <size>
-         <width>64</width>
-         <height>12</height>
-        </size>
-       </property>
       </widget>
      </item>
     </layout>
