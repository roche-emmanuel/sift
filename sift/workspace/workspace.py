--- conflicted
+++ resolved
@@ -39,18 +39,11 @@
 import logging, unittest, argparse
 import gdal, osr
 import numpy as np
-<<<<<<< HEAD
-=======
 import shutil
 from datetime import datetime
->>>>>>> 7c758626
 from collections import namedtuple
 from uuid import UUID, uuid1 as uuidgen
-<<<<<<< HEAD
-from functools import lru_cache
-=======
 from sift.common import KIND, INFO, INSTRUMENT, PLATFORM
->>>>>>> 7c758626
 from PyQt4.QtCore import QObject, pyqtSignal
 from sift.model.shapes import content_within_shape
 from sift.workspace.goesr_pug import PugL1bTools
@@ -58,7 +51,6 @@
 from rasterio import Affine
 from pyproj import Proj
 
-from sift.common import KIND, INFO
 from sift.model.shapes import content_within_shape
 import sift.workspace.metadatabase as mdb
 
@@ -299,7 +291,7 @@
     'Himawari-9': PLATFORM.HIMAWARI_9
 }
 
-class GoesRPUGImporter(WorkspaceImporter):
+class GoesRPUGImporter(Importer):
     """
     Import from PUG format GOES-16 netCDF4 files
     """
@@ -886,9 +878,6 @@
         # TODO: schedule cache cleaning in background after a series of imports completes
         return data
 
-<<<<<<< HEAD
-
-=======
     def create_composite(self, symbols:dict, relation:dict):
         """
         create a layer composite in the workspace
@@ -896,7 +885,6 @@
         :param relation: dictionary with information on how the relation is calculated (FUTURE)
         """
         raise NotImplementedError()
->>>>>>> 7c758626
 
     def _preferred_cache_path(self, uuid):
         filename = str(uuid)
@@ -931,14 +919,11 @@
         :param dsi: datasetinfo dictionary or UUID of a dataset
         :return: True if successfully deleted, False if not found
         """
-<<<<<<< HEAD
         FIXME
         if isinstance(dsi, dict):
             name = dsi[INFO.NAME]
         else:
             name = 'dataset'
-=======
->>>>>>> 7c758626
         uuid = dsi if isinstance(dsi, UUID) else dsi[INFO.UUID]
         zult = False
 
@@ -949,6 +934,15 @@
                 pass
         return True
 
+    def get_info(self, dsi_or_uuid, lod=None):
+        """
+        :param dsi_or_uuid: existing datasetinfo dictionary, or its UUID
+        :param lod: desired level of detail to focus
+        :return:
+        """
+        if isinstance(dsi_or_uuid, str):
+            dsi_or_uuid = UUID(dsi_or_uuid)
+        return self._info.get(dsi_or_uuid, None)
 
     def get_content(self, dsi_or_uuid, lod=None):
         """
@@ -1051,7 +1045,29 @@
         )
         return data[index_mask]
 
-
+    def __getitem__(self, datasetinfo_or_uuid):
+        """
+        return science content proxy capable of generating a numpy array when sliced
+        :param datasetinfo_or_uuid: metadata or key for the dataset
+        :return: sliceable object returning numpy arrays
+        """
+        pass
+
+    def asProbeDataSource(self, **kwargs):
+        """
+        Produce delegate used to match masks to data content.
+        :param kwargs:
+        :return: delegate object used by probe objects to access workspace content
+        """
+        return self  # FUTURE: revise this once we have more of an interface specification
+
+    def asLayerDataSource(self, uuid=None, **kwargs):
+        """
+        produce layer data source delegate to be handed to a LayerRep
+        :param kwargs:
+        :return:
+        """
+        return self  # FUTURE: revise this once we have more of an interface specification
 
 
 def main():
