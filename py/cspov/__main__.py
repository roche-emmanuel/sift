#!/usr/bin/env python
# -*- coding: utf-8 -*-
"""
.py
~~~

PURPOSE


REFERENCES


REQUIRES


:author: R.K.Garcia <rayg@ssec.wisc.edu>
:copyright: 2014 by University of Wisconsin Regents, see AUTHORS for more details
:license: GPLv3, see LICENSE for more details
"""
__author__ = 'rayg'
__docformat__ = 'reStructuredText'


from vispy import app
try:
    app_object = app.use_app('pyqt4')
except Exception:
    app_object = app.use_app('pyside')
QtCore = app_object.backend_module.QtCore
QtGui = app_object.backend_module.QtGui
from PyQt4.QtCore import QObject, pyqtSignal

from cspov.control.layer_list import LayerStackListViewModel
from cspov.model import Document
from cspov.view.SceneGraphManager import SceneGraphManager
from cspov.queue import TaskQueue, test_task, TASK_PROGRESS, TASK_DOING
from cspov.workspace import Workspace
from cspov.view.Colormap import ALL_COLORMAPS

from functools import partial

# this is generated with pyuic4 pov_main.ui >pov_main_ui.py
from cspov.ui.pov_main_ui import Ui_MainWindow
import cspov.view.Colormap
from cspov.common import INFO, KIND

import os
import logging
import numpy

# http://stackoverflow.com/questions/12459811/how-to-embed-matplotib-in-pyqt-for-dummies
# see also: http://matplotlib.org/users/navigation_toolbar.html
from matplotlib.backends.backend_qt4agg import FigureCanvasQTAgg as FigureCanvas
from matplotlib.backends.backend_qt4agg import NavigationToolbar2QTAgg as NavigationToolbar
from matplotlib.figure import Figure
from matplotlib.colors import LogNorm

LOG = logging.getLogger(__name__)
PROGRESS_BAR_MAX = 1000


def test_layers_from_directory(ws, doc, layer_tiff_glob, range_txt=None):
    """
    TIFF_GLOB='/Users/keoni/Data/CSPOV/2015_07_14_195/00?0/HS*_B03_*merc.tif' VERBOSITY=3 python -m cspov
    :param model:
    :param view:
    :param layer_tiff_glob:
    :return:
    """
    from glob import glob
    range = None
    if range_txt:
        import re
        range = tuple(map(float, re.findall(r'[\.0-9]+', range_txt)))
    for tif in glob(layer_tiff_glob):
        # doc.addFullGlobMercatorColormappedFloatImageLayer(tif, range=range)
        # uuid, info, overview_data = ws.import_image(tif)
        uuid, info, overview_data = doc.open_file(tif)
        LOG.info('loaded uuid {} from {}'.format(uuid, tif))
        yield uuid, info, overview_data


def test_layers(ws, doc, glob_pattern=None):
    if glob_pattern:
        return test_layers_from_directory(ws, doc, glob_pattern, os.environ.get('RANGE', None))
    LOG.warning("No image glob pattern provided")
    return []

class ProbeGraphManager (QObject) :
    """The ProbeGraphManager manages the many tabs of the Area Probe Graphs.
    """

    # signals
    didChangeTab = pyqtSignal(list,)  # list of probe areas to show

    graphs = None
    selected_graph_index = -1
    workspace = None
    document = None
    tab_widget_object = None
    max_tab_letter = None

    def __init__(self, tab_widget, workspace, document) :
        """Setup our tab widget with an appropriate graph object in the first tab.

        FUTURE, once we are saving our graph configurations, load those instead of setting up this default.
        """

        super(ProbeGraphManager, self).__init__(tab_widget)

        # hang on to the workspace and document
        self.workspace = workspace
        self.document  = document

        # hang on to the tab widget
        self.tab_widget_object = tab_widget
        tempCount = self.tab_widget_object.count()
        if tempCount != 1 :
            LOG.info("Unexpected number of tabs in the QTabWidget used for the Area Probe Graphs.")

        # set up the first tab
        self.graphs = [ ]
        self.selected_graph_index = 0
        self.max_tab_letter = 'A'
        self.set_up_tab(self.selected_graph_index, do_increment_tab_letter=False)

        # hook things up so we know when the selected tab changes
        self.tab_widget_object.connect(self.tab_widget_object,
                                       QtCore.SIGNAL('currentChanged(int)'),
                                       self.handle_tab_change)

        # hook up the various document signals that would mean we need to reload things
        self.document.didReorderLayers.connect(self.handleLayersChanged)
        self.document.didChangeLayerName.connect(self.handleLayersChanged)
        self.document.didAddLayer.connect(self.handleLayersChanged)
        self.document.willPurgeLayer.connect(self.handleLayersChanged)

    def set_up_tab (self, tab_index, do_increment_tab_letter=True) :
        """Create a new tab at tab_index and add it to the list of graphs
        """

        # increment our tab label letter if desired
        if do_increment_tab_letter :
            self.max_tab_letter = chr(ord(self.max_tab_letter) + 1) # this will get strange after Z!

        # create our tab
        temp_widget = QtGui.QWidget()
        self.tab_widget_object.insertTab(tab_index, temp_widget, self.max_tab_letter)

        # create the associated graph display object
        self.graphs.append(ProbeGraphDisplay(temp_widget, self.workspace, self.max_tab_letter))

        # go to the tab we just created
        self.tab_widget_object.setCurrentIndex(tab_index)

        # load up the layers for this new tab
        uuid_list = self.document.current_layer_order
        self.graphs[tab_index].set_possible_layers(uuid_list, do_rebuild_plot=True)

    def handleLayersChanged (self) :
        """Used when the document signals that something about the layers has changed
        """

        # reload the layer list for the existing graphs
        uuid_list = self.document.current_layer_order
        for graphObj in self.graphs :
            doRebuild = graphObj is self.graphs[self.selected_graph_index]
            graphObj.set_possible_layers(uuid_list, do_rebuild_plot=doRebuild)

    def currentPolygonChanged (self, polygonPoints) :
        """Update the current polygon in the selected graph and rebuild it's plot

        FUTURE, once the polygon is a layer, this signal will be unnecessary
        """

        return self.graphs[self.selected_graph_index].setPolygon (polygonPoints)

    def handle_tab_change (self, ) :
        """deal with the fact that the tab changed in the tab widget
        """

        newTabIndex = self.tab_widget_object.currentIndex()

        # if this is the last tab, make a new tab and switch to that
        if newTabIndex == (self.tab_widget_object.count() - 1) :
            LOG.info ("Creating new area probe graph tab.")

            self.set_up_tab(newTabIndex)

        # otherwise, just update our current index and make sure the graph is fresh
        else :
            self.selected_graph_index = newTabIndex
            self.graphs[self.selected_graph_index].rebuildPlot()

        currentName = self.graphs[self.selected_graph_index].getName()
        self.didChangeTab.emit([currentName])

class ProbeGraphDisplay (object) :
    """The ProbeGraphDisplay controls one tab of the Area Probe Graphs.
    The ProbeGraphDisplay handles generating a displaying a single graph.
    """

    # the most data we are willing to plot in a scatter plot
    # this limit was determined experimentally on Eva's laptop for glance, may need to revisit this
    MAX_SCATTER_PLOT_DATA = 1e7

    # the default number of bins for the histogram and density scatter plot
    DEFAULT_NUM_BINS = 100

    # the display name of the probe, should be unique across all probes
    myName          = None

    # plotting related controls
    figure          = None
    canvas          = None
    toolbar         = None
    yCheckBox       = None
    xDropDown       = None
    yDropDown       = None

    # internal objects to reference for info and data
    polygon         = None
    workspace       = None

    # internal values that control the behavior of plotting and controls
    xSelectedUUID   = None
    ySelectedUUID   = None
    uuidMap         = None  # this is needed because the drop downs can't properly handle objects as ids

    def __init__(self, qt_parent, workspace, name_str):
        """build the graph tab controls
        :return:
        """

        # hang on to our name
        self.myName = name_str

        # save the workspace for use later
        self.workspace = workspace

        # a figure instance to plot on
        self.figure = Figure(figsize=(3,3), dpi=72)
        # this is the Canvas Widget that displays the `figure`
        # it takes the `figure` instance as a parameter to __init__
        self.canvas = FigureCanvas(self.figure, )
        # make sure our figure is clear
        self.clearPlot()

        # make a matplotlib toolbar to attach to the graph
        self.toolbar = NavigationToolbar(self.canvas, qt_parent)

        # create our selection controls

        # the label for the x selection
        xLabel= QtGui.QLabel("X layer:")

        # the check box that turns on and off comparing to a y layer
        self.yCheckBox = QtGui.QCheckBox("vs Y layer:")
        self.yCheckBox.setToolTip("Plot X layer data vs Y layer when this is checked.")
        self.yCheckBox.stateChanged.connect(self.vsChecked)

        # the drop down for selecting the x layer
        self.xDropDown = QtGui.QComboBox(qt_parent)
        self.xDropDown.setToolTip("The X layer data to use for plotting.")
        self.xDropDown.activated.connect(self.xSelected)

        # the drop down for selecting the y layer
        self.yDropDown = QtGui.QComboBox(qt_parent)
        self.yDropDown.setDisabled(True)
        self.yDropDown.setToolTip("The Y layer data to use for plotting.")
        self.yDropDown.activated.connect(self.ySelected)

        # set the layout
        # Note: add in a grid is (widget, row#, col#) or (widget, row#, col#, row_span, col_span)
        layout = QtGui.QGridLayout()
        layout.addWidget(self.toolbar,   1, 1, 1, 3)
        layout.addWidget(self.canvas,    2, 1, 1, 3)
        layout.addWidget(xLabel,         3, 1)
        layout.addWidget(self.xDropDown, 3, 2, 1, 2)
        layout.addWidget(self.yCheckBox, 4, 1)
        layout.addWidget(self.yDropDown, 4, 2, 1, 2)
        qt_parent.setLayout(layout)

    def set_possible_layers (self, uuid_list, do_rebuild_plot=False) :
        """Given a list of layer UUIDs, set the names and UUIDs in the drop downs
        """

        # make a uuid map because the mapping in a combo box doesn't work with objects
        self.uuidMap = { }

        # clear out the current lists
        self.xDropDown.clear()
        self.yDropDown.clear()

        # fill up our lists of layers
        for uuid in uuid_list :

            layer_name = self.workspace.get_info(uuid)[INFO.NAME]
            uuid_string = str(uuid)
            self.xDropDown.addItem(layer_name, uuid_string)
            self.yDropDown.addItem(layer_name, uuid_string)

            self.uuidMap[uuid_string] = uuid

        # if possible, set the selections back to the way they were
        xIndex = self.xDropDown.findData(str(self.xSelectedUUID))
        if xIndex >= 0 :
            self.xDropDown.setCurrentIndex(xIndex)
        elif self.xDropDown.count() > 0 :
            self.xSelectedUUID = self.uuidMap[self.xDropDown.itemData(0)]
            self.xDropDown.setCurrentIndex(0)
        else :
            self.xSelectedUUID = None
        yIndex = self.yDropDown.findData(str(self.ySelectedUUID))
        if yIndex >= 0 :
            self.yDropDown.setCurrentIndex(yIndex)
        elif self.yDropDown.count() > 0 :
            self.ySelectedUUID = self.uuidMap[self.yDropDown.itemData(0)]
            self.yDropDown.setCurrentIndex(0)
        else :
            self.ySelectedUUID = None

        # refresh the plot
        if do_rebuild_plot :
            self.rebuildPlot()

    def xSelected (self) :
        """The user selected something in the X layer list.
        """

        oldXStr = str(self.xSelectedUUID)
        newXStr = self.xDropDown.itemData(self.xDropDown.currentIndex())
        self.xSelectedUUID = self.uuidMap[newXStr]

        # regenerate the plot
        if oldXStr != newXStr :
            self.rebuildPlot()

    def ySelected (self) :
        """The user selected something in the Y layer list.
        """

        oldYStr = str(self.ySelectedUUID)
        newYStr = self.yDropDown.itemData(self.yDropDown.currentIndex())
        self.ySelectedUUID = self.uuidMap[newYStr]

        # regenerate the plot
        if (oldYStr != newYStr) and self.yCheckBox.isChecked() :
            self.rebuildPlot()

    def vsChecked (self) :
        """The vs check box was checked!
        """

        # look at the state of the vs box and enable/disable the y drop down accordingly
        doPlotVS = self.yCheckBox.isChecked()
        self.yDropDown.setDisabled(not doPlotVS)

        # regenerate the plot
        self.rebuildPlot()

    def setPolygon (self, polygonPoints) :
        """Set the polygon selection for this graph
        """

        self.polygon = polygonPoints

        # regenerate the plot
        self.rebuildPlot()

        # return our name to be used for the polygon name
        return self.myName

    def getName (self) :
        """Accessor method for the graph's name
        """
        return self.myName

    def rebuildPlot (self, ) :
        """Given what we currently know about the selection area and selected bands, rebuild our plot

        Note: This should be called only when the selections change in some way.
        """

        # should be be plotting vs Y?
        doPlotVS = self.yCheckBox.isChecked()

        # if we are plotting only x and we have a selected x and a polygon
        if not doPlotVS and self.xSelectedUUID is not None and self.polygon is not None :

            # get the data and info we need for this plot
            data_polygon = self.workspace.get_content_polygon(self.xSelectedUUID, self.polygon)
            title = self.workspace.get_info(self.xSelectedUUID)[INFO.NAME]

            # plot a histogram
            self.plotHistogram (data_polygon.flatten(), title)

        # if we are plotting x vs y and have x, y, and a polygon
        elif doPlotVS and self.xSelectedUUID is not None and self.ySelectedUUID is not None and self.polygon is not None :

            # get the data and info we need for this plot
            data1 = self.workspace.get_content_polygon(self.xSelectedUUID, self.polygon)
            name1 = self.workspace.get_info(self.xSelectedUUID)[INFO.NAME]
            data2 = self.workspace.get_content_polygon(self.ySelectedUUID, self.polygon)
            name2 = self.workspace.get_info(self.ySelectedUUID)[INFO.NAME]

            # we can only scatter plot if both data sets have the same resolution
            if data1.size != data2.size :
                LOG.info("Unable to plot bands of different resolutions in the Area Probe Graph.")
                self.clearPlot()
            else:
                # plot a scatter plot
                self.plotScatterplot (data1.flatten(), name1, data2.flatten(), name2)

        # if we have some combination of selections we don't understand, clear the figure
        else :

            self.clearPlot()


    def plotHistogram (self, data, title, numBins=100) :
        """Make a histogram using the given data and label it with the given title
        """
        self.figure.clf()
        axes = self.figure.add_subplot(111)
        axes.hist(data, bins=self.DEFAULT_NUM_BINS)
        axes.set_title(title)
        self.canvas.draw()

    def plotScatterplot (self, dataX, nameX, dataY, nameY) :
        """Make a scatter plot of the x and y data
        """

        # we should have the same size data here
        assert(dataX.size == dataY.size)

        if dataX.size > self.MAX_SCATTER_PLOT_DATA :
            LOG.info("Too much data in selected region to generate scatter plot.")
            self.clearPlot()
            #self.plotDensityScatterplot(dataX, nameX, dataY, nameY)

        else :
            self.figure.clf()
            axes = self.figure.add_subplot(111)
            axes.scatter(dataX.flatten(), dataY.flatten(), color='b', s=1, alpha=0.5)
            axes.set_xlabel(nameX)
            axes.set_ylabel(nameY)
            axes.set_title(nameX + " vs " + nameY)
            self._draw_xy_line(axes)

            self.canvas.draw()

    # TODO, come back to this when we are properly backgrounding our plots
    def plotDensityScatterplot (self, dataX, nameX, dataY, nameY) :
        """Make a density scatter plot for the given data
        """

        # flatten our data
        dataX = dataX.flatten()
        dataY = dataY.flatten()

        # clear the figure and make a new subplot
        self.figure.clf()
        axes = self.figure.add_subplot(111)

        # figure out the range of the data
        min_value = min(numpy.min(dataX), numpy.min(dataY))
        max_value = max(numpy.max(dataX), numpy.max(dataY))
        # bounds should be defined in the form [[xmin, xmax], [ymin, ymax]]
        bounds = [[min_value, max_value], [min_value, max_value]]

        # make the binned density map for this data set
        density_map, _, _ = numpy.histogram2d(dataX, dataY, bins=self.DEFAULT_NUM_BINS, range=bounds)
        # mask out zero counts; flip because y goes the opposite direction in an imshow graph
        density_map = numpy.flipud(numpy.transpose(numpy.ma.masked_array(density_map, mask=density_map == 0)))

        # display the density map data
        axes.imshow(density_map, extent=[min_value, max_value, min_value, max_value],
                    interpolation='nearest', norm=LogNorm())

        # TODO make a colorbar
        #colorbar = self.figure.colorbar()
        #colorbar.set_label('log(count of data points)')

        # set the various text labels
        axes.set_xlabel(nameX)
        axes.set_ylabel(nameY)
        axes.set_title(nameX + " vs " + nameY)

        # draw the x vs y line
        self._draw_xy_line(axes)

    def clearPlot (self) :
        """Clear our plot 
        """

        self.figure.clf()
        self.canvas.draw()

    def _draw_xy_line (self, axes) :

        # get the bounds for our calculations and so we can reset the viewing window later
        x_bounds = axes.get_xbound()
        y_bounds = axes.get_ybound()

        # figure out the size of the ranges
        xrange = x_bounds[1] - x_bounds[0]
        yrange = y_bounds[1] - y_bounds[0]

        # draw the x=y line
        perfect = [max(x_bounds[0], y_bounds[0]), min(x_bounds[1], y_bounds[1])]
        axes.plot(perfect, perfect, '--', color='k', label='X = Y')

        # reset the bounds
        axes.set_xbound(x_bounds)
        axes.set_ybound(y_bounds)


class AnimationSpeedPopupWindow(QtGui.QWidget):
    _slider = None
    _active = False

    def __init__(self, slot, *args, **kwargs):
        super(AnimationSpeedPopupWindow, self).__init__(*args, **kwargs)
        from PyQt4.QtCore import Qt
        self.setWindowFlags(Qt.FramelessWindowHint | Qt.Popup)
        self.setFocusPolicy(Qt.ClickFocus)
        self.setToolTip('Set animation speed')
        self._slider = QtGui.QSlider(parent=self)
        # n, x = self._convert(10, reverse=True), self._convert(5000, reverse=True)
        n, x = 2, 150  # frames per 10 seconds
        self._slider.setRange(n, x) #
        # self._slider.setSingleStep(1)
        # self._slider.setInvertedAppearance(True)
        self._slot = slot
        self._slider.valueChanged.connect(self._changed)
        self._layout = QtGui.QHBoxLayout()
        self._layout.addWidget(self._slider)
        self.setLayout(self._layout)

    def _convert(self, val, reverse=False):
        """
        map 1..100 nonlinearly to 10ms .. 5000ms
        :param val: ticks to convert to milliseconds
        :param reverse: when true, reverse conversion
        :return:
        """
        if reverse: # convert milliseconds to fp10s
            fp10s = 10000.0 / float(val)
            return fp10s
        else:
            ms = 10000.0 / float(val)
            return ms

    def _changed(self, value):
        if not self._active:
            return
        fps = float(value) / 10.0
        self.setToolTip('{0:.1f} fps'.format(fps))
        val = self._convert(value)
        self._slot(val)

    def show_at(self, pos, val):
        from PyQt4.QtCore import QRect, QPoint, QSize
        sz = QSize(40, 180)
        pt = QPoint(pos.x() - 20, pos.y() - 160)
        rect = QRect(pt, sz)
        self.setGeometry(rect)
        self.show()
        self._slider.setValue(int(self._convert(val, reverse=True)))
        self._active = True

    def focusOutEvent(self, *args, **kwargs):
        self.hide()
        self._active = False


class Main(QtGui.QMainWindow):
    _last_open_dir = None  # directory to open files in
    _animation_speed_popup = None  # window we'll show temporarily with animation speed popup

    def open_files(self):
        files = QtGui.QFileDialog.getOpenFileNames(self,
                                                   "Select one or more files to open",
                                                   self._last_open_dir or os.getenv("HOME"),
                                                   'Mercator GeoTIFF (*.tiff *.tif)')
        for pathname in files:
            self.document.open_file(pathname)
            self._last_open_dir = os.path.split(pathname)[0]

    def dropEvent(self, event):
        LOG.debug('drop event on mainwindow')
        mime = event.mimeData()
        if mime.hasUrls:
            event.setDropAction(QtCore.Qt.CopyAction)
            event.accept()
            for url in mime.urls():
                path = str(url.toLocalFile())
                LOG.info('about to open {}'.format(path))
                self.document.open_file(path)
        else:
            event.ignore()

    def change_tool(self, name="pz_camera"):
        buttons = [self.ui.panZoomToolButton, self.ui.pointSelectButton, self.ui.regionSelectButton]
        names = [self.scene_manager.pz_camera.name, self.scene_manager.point_probe_camera.name, self.scene_manager.polygon_probe_camera.name]
        names = dict((name,value) for (value,name) in enumerate(names))
        dex = names[name]
        for q,b in enumerate(buttons):
            b.setDown(dex==q)
        self.scene_manager.change_camera(dex)

    def update_progress_bar(self, status_info, *args, **kwargs):
        active = status_info[0]
        LOG.debug('{0!r:s}'.format(status_info))
        # val = active[TASK_PROGRESS]
        txt = active[TASK_DOING]
        val = self.queue.progress_ratio()
        self.ui.progressBar.setValue(int(val*PROGRESS_BAR_MAX))
        self.ui.progressText.setText(txt)
        #LOG.warning('progress bar updated to {}'.format(val))

    def update_frame_slider(self, frame_info):
        """
        animation is in progress or completed
        update the animation slider and label to show what's going on
        :param frame_info: tuple, ultimately from scenegraphmanager.layer_set callback into sgm
        :return:
        """
        frame_index, frame_count, animating, uuid = frame_info[:4]
        self.ui.animationSlider.setRange(0, frame_count-1)
        self.ui.animationSlider.setValue(frame_index or 0)
        # LOG.debug('did update animation slider {} {}'.format(frame_index, frame_count))
        self.ui.animPlayPause.setDown(animating)
        self.ui.animationSlider.repaint()
        self.ui.animationLabel.setText(self.document.time_label_for_uuid(uuid))

    def remove_layer(self, *args, **kwargs):
        uuids = self.behaviorLayersList.current_selected_uuids()
        for uuid in uuids:
            LOG.debug('removing layer {}'.format(uuid))
            self.document.remove_layer_prez(uuid)

    def animation_slider_jump_frame(self, event, *args, **kwargs):
        "user has moved frame slider, update the display"
        frame = self.ui.animationSlider.value()
        self.scene_manager.set_frame_number(frame)
        # TODO: update layer list to reflect what layers are visible/hidden?

    def _next_last_time_visibility(self, direction=0, *args, **kwargs):
        LOG.info('time incr {}'.format(direction))
        # TODO: if this frame is part of the animation sequence, update the slider as well!
        uuids = self.behaviorLayersList.current_selected_uuids()
        if not uuids:
            self.ui.cursorProbeText.setText('No layer selected?')
            pass # FIXME: notify user
        new_focus = None
        for uuid in uuids:
            new_focus = self.document.next_last_step(uuid, direction, bandwise=False)
        return new_focus

    def update_slider_if_frame_is_in_animation(self, uuid):
        # FUTURE: this could be a cheaper operation but it's probably fine since it's input-driven
        cao = self.document.current_animation_order
        try:
            dex = cao.index(uuid)
        except ValueError as not_present:
            return
        frame_change_tuple = (dex, len(cao), False, uuid)
        self.update_frame_slider(frame_change_tuple)

    def next_last_time(self, direction=0, *args, **kwargs):
        self.scene_manager.layer_set.animating = False
        new_focus = self._next_last_time_visibility(direction=direction)
        self.behaviorLayersList.select([new_focus])
        # if this part of the animation cycle, update the animation slider and displayed time as well
        self.update_slider_if_frame_is_in_animation(new_focus)
        # FIXME: force animation off
        return new_focus
        # self.document.animate_siblings_of_layer(new_focus)

    def next_last_band(self, direction=0, *args, **kwargs):
        LOG.info('band incr {}'.format(direction))
        uuids = self.behaviorLayersList.current_selected_uuids()
        if not uuids:
            pass # FIXME: notify user
        for uuid in uuids:
            new_focus = self.document.next_last_step(uuid, direction, bandwise=True)
        self.behaviorLayersList.select([new_focus])

    def change_animation_to_current_selection_siblings(self, *args, **kwargs):
        uuid = self._next_last_time_visibility(direction=0)
        # calculate the new animation sequence by consulting the guidebook
        uuids = self.document.animate_siblings_of_layer(uuid)
        if uuids:
            self.ui.cursorProbeText.setText("Frame order updated")
            self.behaviorLayersList.select(uuids)
        else:
            self.ui.cursorProbeText.setText("Layer with time steps needed")
        LOG.info('using siblings of {} for animation loop'.format(uuids[0]))

    def set_animation_speed(self, milliseconds):
        LOG.info('animation speed set to {}ms'.format(milliseconds))
        # FUTURE: propagate this into the document?
        self.scene_manager.layer_set.animation_speed = milliseconds

    def show_animation_speed_slider(self, pos:QtCore.QPoint, *args):
        LOG.info('menu requested for animation control')
        gpos = self.ui.animPlayPause.mapToGlobal(pos)

        if self._animation_speed_popup is None:
            self._animation_speed_popup = popup = AnimationSpeedPopupWindow(slot=self.set_animation_speed, parent=None)
        else:
            popup = self._animation_speed_popup
        if not popup.isVisible():
            popup.show_at(gpos, self.scene_manager.layer_set.animation_speed)

    def toggle_visibility_on_selected_layers(self, *args, **kwargs):
        uuids = self.behaviorLayersList.current_selected_uuids()
        self.document.toggle_layer_visibility(uuids)

    def toggle_animation(self, event, *args, **kwargs):
        self.scene_manager.layer_set.toggle_animation(*args, **kwargs)

    # def accept_new_layer(self, new_order, info, overview_content):
    #     LOG.debug('accepting new layer order {0!r:s}'.format(new_order))
    #     if info[INFO.KIND] == KIND.IMAGE:
    #         LOG.info("rebuilding animation based on newly loaded image layer")
    #         self.document.animate_using_layer(info[INFO.UUID])
    #         self.animation_slider_jump_frame(None)
    #         self.behaviorLayersList.select([info[INFO.UUID]])

    def __init__(self, workspace_dir=None, workspace_size=None, glob_pattern=None, border_shapefile=None):
        super(Main, self).__init__()
        self.ui = Ui_MainWindow()
        self.ui.setupUi(self)
        # refer to objectName'd entities as self.ui.objectName
        self.setAcceptDrops(True)

        self.queue = TaskQueue()
        self.ui.progressBar.setRange(0, PROGRESS_BAR_MAX)
        self.queue.didMakeProgress.connect(self.update_progress_bar)

        # create document
        self.workspace = Workspace(workspace_dir, max_size_gb=workspace_size)
        self.document = doc = Document(self.workspace)
        self.scene_manager = SceneGraphManager(doc, self.workspace, self.queue,
                                               glob_pattern=glob_pattern,
                                               border_shapefile=border_shapefile,
                                               parent=self)
        self.ui.mainWidgets.addTab(self.scene_manager.main_canvas.native, 'Mercator')

        self.scene_manager.didChangeFrame.connect(self.update_frame_slider)
        self.ui.animPlayPause.clicked.connect(self.toggle_animation)
        self.ui.animPlayPause.setContextMenuPolicy(QtCore.Qt.CustomContextMenu)
        self.ui.animPlayPause.customContextMenuRequested.connect(self.show_animation_speed_slider)
        def next_frame(*args, **kwargs):
            self.scene_manager.animating = False
            self.scene_manager.layer_set.next_frame()
        self.ui.animForward.clicked.connect(next_frame)
        def prev_frame(*args, **kwargs):
            self.scene_manager.animating = False
            self.scene_manager.layer_set.next_frame(frame_number=-1)
        self.ui.animBack.clicked.connect(prev_frame)

        # allow animation slider to set animation frame being displayed:
        self.ui.animationSlider.valueChanged.connect(self.animation_slider_jump_frame)

        # allow animation, once stopped, to propagate visibility to the document and layerlist:
        self.scene_manager.didChangeLayerVisibility.connect(self.document.animation_changed_visibility)

        # disable close button on panes
        for pane in [self.ui.areaProbePane, self.ui.layersPane]:
            pane.setFeatures(QtGui.QDockWidget.DockWidgetFloatable |
                             QtGui.QDockWidget.DockWidgetMovable)

        for uuid, ds_info, full_data in test_layers(self.workspace, self.document, glob_pattern=glob_pattern):
            # this now fires off a document modification cascade resulting in a new layer going up
            pass

        # Interaction Setup
        self.setup_key_releases()
        self.scheduler = QtCore.QTimer(parent=self)
        self.scheduler.setInterval(200.0)
        self.scheduler.timeout.connect(partial(self.scene_manager.on_view_change, self.scheduler))
        def start_wrapper(timer, event):
            """Simple wrapper around a timers start method so we can accept but ignore the event provided
            """
            timer.start()
        self.scene_manager.main_canvas.transforms.changed.connect(partial(start_wrapper, self.scheduler))

        # convey action between document and layer list view
        self.behaviorLayersList = LayerStackListViewModel([self.ui.layerSet1Table, self.ui.layerSet2Table, self.ui.layerSet3Table, self.ui.layerSet4Table], doc)

        # coordinate what gets done when a layer is added by document
        # self.document.didAddLayer.connect(self.accept_new_layer)

        def update_probe_point(uuid, xy_pos):
            data_point = self.workspace.get_content_point(uuid, xy_pos)
            self.ui.cursorProbeText.setText("Point Probe: {:.03f}".format(float(data_point)))
        self.scene_manager.newProbePoint.connect(update_probe_point)

        def update_probe_polygon(uuid, points, layerlist=self.behaviorLayersList):

            selected_uuids = list(layerlist.current_selected_uuids())
            LOG.debug("selected UUID set is {0!r:s}".format(selected_uuids))

            # if the layer list doesn't have any selected UUIDs, use the one passed in
            if len(selected_uuids) <= 0:
                selected_uuids = [uuid]

            # if we have more than two uuids, just plot the very first one
            elif len(selected_uuids) > 2 :
                selected_uuids = selected_uuids[0:1]

            # now we must have 1 or 2 UUIDs in our list

            # TODO, when the plots manage their own layer selection, change this call
            # FUTURE, once the polygon is a layer, this will need to change
            # update our current plot with the new polygon
            polygon_name = self.graphManager.currentPolygonChanged (polygonPoints=points)

            # do whatever other updates the scene manager needs
            self.scene_manager.on_new_polygon(polygon_name, points)

        self.scene_manager.newProbePolygon.connect(update_probe_polygon)

        self.ui.mainWidgets.removeTab(0)
        self.ui.mainWidgets.removeTab(0)

        # self.queue.add('test', test_task(), 'test000')
        # self.ui.layers
        print(self.scene_manager.main_view.describe_tree(with_transform=True))
        self.document.didChangeColormap.connect(self.scene_manager.change_layers_colormap)
        self.document.didChangeColorLimits.connect(self.scene_manager.change_layers_color_limits)

        self.ui.panZoomToolButton.clicked.connect(partial(self.change_tool, name=self.scene_manager.pz_camera.name))
        self.ui.pointSelectButton.clicked.connect(partial(self.change_tool, name=self.scene_manager.point_probe_camera.name))
        self.ui.regionSelectButton.clicked.connect(partial(self.change_tool, name=self.scene_manager.polygon_probe_camera.name))
        self.change_tool()

        self.setup_menu()
        self.graphManager = ProbeGraphManager(self.ui.probeTabWidget, self.workspace, self.document)
        self.graphManager.didChangeTab.connect(self.scene_manager.show_only_polygons)




    def closeEvent(self, event, *args, **kwargs):
        LOG.debug('main window closing')
        self.workspace.close()

    def toggle_animation(self, action:QtGui.QAction=None, *args):
        new_state = self.scene_manager.layer_set.toggle_animation()
        self.ui.animPlayPause.setChecked(new_state)

    def setup_menu(self):
        open_action = QtGui.QAction("&Open", self)
        open_action.setShortcut("Ctrl+O")
        open_action.triggered.connect(self.open_files)

        exit_action = QtGui.QAction("&Exit", self)
        exit_action.setShortcut("Ctrl+Q")
        exit_action.triggered.connect(QtGui.qApp.quit)

        menubar = self.ui.menubar
        file_menu = menubar.addMenu('&File')
        file_menu.addAction(open_action)
        file_menu.addAction(exit_action)

        next_time = QtGui.QAction("Next Time", self)
        next_time.setShortcut(QtCore.Qt.Key_Right)
        next_time.triggered.connect(partial(self.next_last_time, direction=1))

        focus_current = QtGui.QAction("Focus Current Timestep", self)
        focus_current.setShortcut('.')
        focus_current.triggered.connect(partial(self.next_last_band, direction=0))

        prev_time = QtGui.QAction("Previous Time", self)
        prev_time.setShortcut(QtCore.Qt.Key_Left)
        prev_time.triggered.connect(partial(self.next_last_time, direction=-1))

        next_band = QtGui.QAction("Next Band", self)
        next_band.setShortcut(QtCore.Qt.Key_Up)
        next_band.triggered.connect(partial(self.next_last_band, direction=1))

        prev_band = QtGui.QAction("Previous Band", self)
        prev_band.setShortcut(QtCore.Qt.Key_Down)
        prev_band.triggered.connect(partial(self.next_last_band, direction=-1))

        toggle_vis = QtGui.QAction("Toggle &Visibility", self)
        toggle_vis.setShortcut('V')
        toggle_vis.triggered.connect(self.toggle_visibility_on_selected_layers)


        animate = QtGui.QAction("Animate", self)
        animate.setShortcut('A')
        animate.triggered.connect(partial(self.toggle_animation, action=animate))

        change_order = QtGui.QAction("Set Animation &Order", self)
        change_order.setShortcut('O')
        change_order.triggered.connect(self.change_animation_to_current_selection_siblings)

        flip_colormap = QtGui.QAction("Flip Color Limits (Top Layer)", self)
        flip_colormap.setShortcut("/")
        flip_colormap.triggered.connect(lambda: self.document.flip_climits_for_layers([self.document.current_visible_layer]))

        remove = QtGui.QAction("Remove Layer", self)
        remove.setShortcut(QtCore.Qt.Key_Delete)
        remove.triggered.connect(self.remove_layer)

        cycle_borders = QtGui.QAction("Cycle &Borders", self)
        cycle_borders.setShortcut('B')
        cycle_borders.triggered.connect(self.scene_manager.cycle_borders_color)

        cycle_grid = QtGui.QAction("Cycle &Lat/Lon Grid", self)
        cycle_grid.setShortcut('L')
        cycle_grid.triggered.connect(self.scene_manager.cycle_grid_color)

        edit_menu = menubar.addMenu('&Edit')
        edit_menu.addAction(remove)

        view_menu = menubar.addMenu('&View')
        view_menu.addAction(animate)
        view_menu.addAction(prev_time)
        view_menu.addAction(focus_current)
        view_menu.addAction(next_time)
        view_menu.addAction(prev_band)
        view_menu.addAction(next_band)
        view_menu.addAction(change_order)
        view_menu.addAction(toggle_vis)
<<<<<<< HEAD
        view_menu.addAction(flip_colormap)
=======
        view_menu.addAction(cycle_borders)
        view_menu.addAction(cycle_grid)

>>>>>>> bc05ca0d

        menubar.setEnabled(True)

    def setup_key_releases(self):
        def cb_factory(required_key, cb):
            def tmp_cb(key, cb=cb):
                if key.text == required_key:
                    return cb()
            return tmp_cb

        self.scene_manager.main_canvas.events.key_release.connect(cb_factory("c", self.scene_manager.next_camera))

        class ColormapSlot(object):
            def __init__(self, sgm, key='e'):
                self.index = 0
                self.key = key
                self.sgm = sgm
                self.colormaps = ALL_COLORMAPS.keys()

            def __call__(self, key):
                if key.text == self.key:
                    self.sgm.set_colormap(self.colormaps[self.index])
                    self.index = (self.index + 1) % len(self.colormaps)

        self.scene_manager.main_canvas.events.key_release.connect(ColormapSlot(self.scene_manager))

    def updateLayerList(self):
        # self.ui.layers.add
        pass


def main():
    import argparse
    parser = argparse.ArgumentParser(description="Run CSPOV")
    parser.add_argument("-w", "--workspace", default='.',
                        help="Specify workspace base directory")
    parser.add_argument("-s", "--space", default=256, type=int,
                        help="Specify max amount of data to hold in workspace in Gigabytes")
    parser.add_argument("--border-shapefile", default=None,
                        help="Specify alternative coastline/border shapefile")
    parser.add_argument("--glob-pattern", default=os.environ.get("TIFF_GLOB", None),
                        help="Specify glob pattern for input images")
    parser.add_argument('-v', '--verbose', dest='verbosity', action="count", default=int(os.environ.get("VERBOSITY", 2)),
                        help='each occurrence increases verbosity 1 level through ERROR-WARNING-INFO-DEBUG (default INFO)')
    args = parser.parse_args()

    levels = [logging.ERROR, logging.WARN, logging.INFO, logging.DEBUG]
    level=levels[min(3, args.verbosity)]
    logging.basicConfig(level=level)
    # logging.getLogger('vispy').setLevel(level)

    app.create()
    # app = QApplication(sys.argv)
    window = Main(
        workspace_dir=args.workspace,
        workspace_size=args.space,
        glob_pattern=args.glob_pattern,
        border_shapefile=args.border_shapefile
    )
    window.show()
    print("running")
    # bring window to front
    window.raise_()
    app.run()

if __name__ == '__main__':
    import sys
    sys.exit(main())<|MERGE_RESOLUTION|>--- conflicted
+++ resolved
@@ -843,9 +843,6 @@
         self.graphManager = ProbeGraphManager(self.ui.probeTabWidget, self.workspace, self.document)
         self.graphManager.didChangeTab.connect(self.scene_manager.show_only_polygons)
 
-
-
-
     def closeEvent(self, event, *args, **kwargs):
         LOG.debug('main window closing')
         self.workspace.close()
@@ -929,13 +926,9 @@
         view_menu.addAction(next_band)
         view_menu.addAction(change_order)
         view_menu.addAction(toggle_vis)
-<<<<<<< HEAD
         view_menu.addAction(flip_colormap)
-=======
         view_menu.addAction(cycle_borders)
         view_menu.addAction(cycle_grid)
-
->>>>>>> bc05ca0d
 
         menubar.setEnabled(True)
 
@@ -947,6 +940,17 @@
             return tmp_cb
 
         self.scene_manager.main_canvas.events.key_release.connect(cb_factory("c", self.scene_manager.next_camera))
+
+        def flip_selected_layers():
+            uuid = self.document.current_visible_layer
+            if uuid is None:
+                return
+                # XXX: Do we want to use the selection instead?
+                # uuids = list(self.behaviorLayersList.current_selected_uuids())
+            else:
+                uuids = [uuid]
+            self.document.flip_climits_for_layers(uuids)
+        self.scene_manager.main_canvas.events.key_release.connect(cb_factory("/", flip_selected_layers))
 
         class ColormapSlot(object):
             def __init__(self, sgm, key='e'):
